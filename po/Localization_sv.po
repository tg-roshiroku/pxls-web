msgid ""
msgstr ""
"Project-Id-Version: Pxls\n"
<<<<<<< HEAD
"POT-Creation-Date: 2023-12-15T03:24:16.115Z\n"
=======
"POT-Creation-Date: 2023-12-07T03:58:47.363Z\n"
"PO-Revision-Date: 2023-12-10 11:35+0000\n"
"Last-Translator: Temriel <firedudd@gmail.com>\n"
"Language-Team: Swedish <https://weblate.pxls.space/projects/pxls-space/"
"pxls-web/sv/>\n"
>>>>>>> e9ac43f5
"Language: sv\n"
"Content-Type: text/plain; charset=UTF-8\n"
"Plural-Forms: nplurals=2; plural=n != 1;\n"
"X-Generator: Weblate 5.2.1\n"
"Content-Transfer-Encoding: 8bit\n"

#: /views/error.handlebars /views/profile.handlebars /public/include/user.js
msgid "My Profile"
msgstr "Min Profil"

#: /views/error.handlebars /views/profile.handlebars
msgid "My Factions"
msgstr "Mina Grupper"

#. HTTP status code name
#: /views/error.handlebars
msgid "Not Found"
msgstr "Inte hittad"

#: /views/error.handlebars
msgid "The content you requested could not be found at this URL. If you believe this is an error, please contact a developer."
msgstr "Innehållet du försökte nå kunde inte bli hittad vid denna URL. Om du tror att detta är ett fel, snälla kontakta en utvecklare av hemsidan."

#. links to the homepage (the app itself)
#: /views/error.handlebars
msgid "Back to Pxls"
msgstr "Tillbaka till Pxls"

#. HTTP status code name
#: /views/error.handlebars
msgid "Not Authenticated"
msgstr "Inte Autentiserad"

#: /views/error.handlebars
msgid "You must be logged in to access this data. Please go back to pxls and go through the authentication process."
msgstr "Du måste vara inloggad för att kunna nå denna data. Snälla gå tillbaka till pxls och gå igenom autentiserings processen."

#. HTTP status code name
#: /views/error.handlebars
msgid "Not Allowed"
msgstr "Inte tillåten"

#: /views/error.handlebars
msgid "The action you attempted to perform is not allowed or resulted in an error. Please ensure you have access to the endpoint and try again later."
msgstr "Handlingen du försökte utföra är inte tillåten eller resulterade i ett fell. Snälla försäkra att du har tillgång till slutpunket och försök igen senare."

#: /views/index.handlebars
msgid "Place pixels with people to create art"
msgstr "Placera pixlar med personer för att göra konst"

#: /views/index.handlebars
msgid "Lost connection to server, reconnecting..."
msgstr "Förlorade anslutning till servern, försöker återansluta..."

#: /views/index.handlebars
msgid "Loading Heatmap (press <kbd>H</kbd> to cancel)"
msgstr "Läser in Värmekartan (tryck på <kbd>H</kbd> för att avbryta)"

#: /views/index.handlebars
msgid "Loading Virginmap (press <kbd>X</kbd> to cancel)"
msgstr "Läser in Oskuldsskartan (tryck på <kbd>X</kbd> för att avbryta)"

#: /views/index.handlebars
msgid "Logout"
msgstr "Logga ut"

#: /views/index.handlebars
msgid "Canvas:"
msgstr "Kanvas:"

#: /views/index.handlebars
msgid "N/A"
msgstr "N/A"

#: /views/index.handlebars
msgid "All Time:"
msgstr "Heltid:"

#: /views/index.handlebars
msgid "Loading online user count&hellip;"
msgstr "Laddar in aktiva antalet användare&hellip;"

#: /views/index.handlebars /public/admin/admin.js /public/include/lookup.js
msgid "Pixels"
msgstr "Pixlar"

#: /views/index.handlebars
msgid "Undo"
msgstr "Ångra"

#: /views/index.handlebars
msgid "You are not signed in."
msgstr "Du är inte inloggad."

#: /views/index.handlebars /public/include/user.js
msgid "Sign in with..."
msgstr "Logga in med..."

#: /views/index.handlebars
msgid "Loading..."
msgstr "Läser in..."

#: /views/index.handlebars
msgid "Sign up"
msgstr "Gör ett konto"

#: /views/index.handlebars
msgid "Pick a username"
msgstr "Välj ett användarnamn"

#: /views/index.handlebars
msgid "Username:"
msgstr "Användarnamn:"

#: /views/index.handlebars
msgid "Discord Tag (Optional):"
msgstr "Discord Tag (Frivilligt):"

#: /views/index.handlebars
msgid "Drag and drop template image"
msgstr "Dra och släpp templatebilden"

#: /views/index.handlebars
msgid "Exit"
msgstr "Utgång"

#: /views/index.handlebars /views/profile.handlebars
msgid "Info"
msgstr "Info"

#: /views/index.handlebars
msgid "Close Panel"
msgstr "Stäng Panel"

#: /views/index.handlebars /public/include/chat.js
msgid "Chat"
msgstr "Chatt"

#: /views/index.handlebars
msgid "Pings"
msgstr "Notiser"

#: /views/index.handlebars
msgid "Settings"
msgstr "Inställningar"

#: /views/index.handlebars
msgid "Jump To Bottom"
msgstr "Hoppa till botten"

#: /views/index.handlebars
msgid "Replying to"
msgstr "Svarar"

#: /views/index.handlebars /public/include/chat.js
msgid "On"
msgstr "På"

#: /views/index.handlebars
msgid "Emoji"
msgstr "Emoji"

#: /views/index.handlebars
msgid "Search"
msgstr "Sök"

#: /views/index.handlebars
msgid "keybinds;keys;keyboard;hotkeys"
msgstr "tangentbindningar;tangenter;tangentbord;snabbtangenter"

#: /views/index.handlebars
msgid "Keybinds"
msgstr "Tangentbindningar"

#: /views/index.handlebars
msgid "general"
msgstr "allmän"

#: /views/index.handlebars
msgid "General"
msgstr "Allmän"

#: /views/index.handlebars
msgid "move;moving;panning;drag"
msgstr "flytta;flyttar;panorera;dra"

#: /views/index.handlebars
msgid "Mouse/arrows/wasd to pan"
msgstr "Mus/pilar/wasd för att panorera"

#: /views/index.handlebars
msgid "mousewheel;zooming"
msgstr "mushjul;zommning"

#: /views/index.handlebars
msgid "Scroll/pinch to zoom"
msgstr "Skrolla/nyp skärmen för att zomma"

#: /views/index.handlebars
msgid "scroll;zooming"
msgstr "skrolla;zommning"

#: /views/index.handlebars
msgid "<kbd>+</kbd>/<kbd>-</kbd> or <kbd>Q</kbd>/<kbd>E</kbd> to zoom"
msgstr "<kbd>+</kbd>/<kbd>-</kbd> eller <kbd>Q</kbd>/<kbd>E</kbd> för att zooma"

#: /views/index.handlebars
msgid "lookups"
msgstr "uppslagningar"

#: /views/index.handlebars
msgid "<kbd>Shift</kbd> + Click/Hold touch to lookup pixel"
msgstr "<kbd>Skift</kbd> + Klicka/håll för att kolla upp pixeln"

#: /views/index.handlebars
msgid "overlays;alignment;grid hidden;grid shown;hide grid;show grid"
msgstr "överlägg;inriktning,rutnät gömd;rutnät visad; göm rutnät; visa rutnät"

#: /views/index.handlebars
msgid "<kbd>G</kbd> to toggle grid"
msgstr "<kbd>G</kbd> för att växla rutnät"

#: /views/index.handlebars
msgid "close;information shown;information hidden;info shown;info hidden;hide information;show information"
msgstr "stäng;information visad; information gömd; info visad; info gömd;göm information;visa information"

#: /views/index.handlebars
msgid "<kbd>I</kbd> to open info"
msgstr "<kbd>I</kbd> för att öppna info"

#: /views/index.handlebars
msgid "close;settings hidden;settings shown;hide settings;show settings"
msgstr "stäng;inställningar gömda;inställningar visade;göm inställningar;visa inställningar"

#: /views/index.handlebars
msgid "<kbd>T</kbd> to open settings"
msgstr "<kbd>T</kbd> för att öppna inställningar"

#: /views/index.handlebars
msgid "close;chat hidden;chat shown;hide chat;show chat"
msgstr "stäng;chatten gömd; chatten visad;göm chatten;visa chatten"

#: /views/index.handlebars
msgid "<kbd>B</kbd> to open chat"
msgstr "<kbd>B</kbd> för att öppna chatten"

#: /views/index.handlebars
msgid "canvas locked;move;moving;zoom;zooming"
msgstr "kanvas låst;flytta;flyttar;zooma;zommning"

#: /views/index.handlebars
msgid "<kbd>L</kbd> to toggle locking panning of the canvas"
msgstr "<kbd>L</kbd> för att växla låsningen av panoreringen av kanvasen"

#: /views/index.handlebars
msgid "take screenshot;image;download;picture;canvas"
msgstr "ta skärmbild;bild;ladda ner;bild;kanvas"

#: /views/index.handlebars
msgid "<kbd>P</kbd> to take a snapshot"
msgstr "<kbd>P</kbd> för att ta en skärmbild"

#: /views/index.handlebars
msgid "overlays;user activity;pixels placed pixels;heatmap hidden;heatmap shown;hide heatmap;show heatmap"
msgstr "överlägg;användarsaktivitet;pixlar placerade;värmekarta gömd;värmekarta visad;göm värmekarta;visa värmekarta"

#: /views/index.handlebars
msgid "<kbd>H</kbd> to toggle heatmap"
msgstr "<kbd>H</kbd> för att växla värmekartan"

#: /views/index.handlebars
msgid "overlays;user activity;pixels unplaced pixels;virginmap hidden;virginmap shown;hide virginmap;show virginmap"
msgstr "överlägg;användarsaktivitet;pixlar oplacerade pixlar;oskuldskartan gömd;oskuldskartan visad;göm oskuldskartan;visa oskuldskartan"

#: /views/index.handlebars
msgid "<kbd>X</kbd> to toggle virginmap"
msgstr "<kbd>X</kbd> för att växla oskuldskartan"

#: /views/index.handlebars
msgid "overlays;user activity;pixels placed pixels;wipe;clean;"
msgstr "överlägg;användarsaktivitet;pixler placerade pixlar;rensa;rent;"

#: /views/index.handlebars
msgid "<kbd>O</kbd> to clear heatmap"
msgstr "<kbd>O</kbd> för att rensa värmekartan"

#: /views/index.handlebars
msgid "overlays;user activity;pixels unplaced pixels;wipe;clean;"
msgstr "överlägg;användarsaktivitet;pixlar oplacerade pixlar;rensa;rent;"

#: /views/index.handlebars
msgid "<kbd>U</kbd> to clear virginmap"
msgstr "<kbd>U</kbd> för att rensa oskuldskartan"

#: /views/index.handlebars
msgid "next color;previous color"
msgstr "nästa färg;förra färgen"

#: /views/index.handlebars
msgid "<kbd>J</kbd>/<kbd>K</kbd> to cycle through palette colors"
msgstr "<kbd>J</kbd>/<kbd>K</kbd> för att växla mellan palettfärgerna"

#: /views/index.handlebars
msgid "current coordinates;coords"
msgstr "nuvarande koordinater;koordinater"

#: /views/index.handlebars
msgid "<kbd>C</kbd> to copy link of moused-over coordinates"
msgstr "<kbd>C</kbd> för att kopiera koordinaterna vid muspekaren till en länk"

#: /views/index.handlebars
msgid "cancel selection"
msgstr "ångra val"

#: /views/index.handlebars
msgid "<kbd>ESC</kbd> to deselect current pixel"
msgstr "<kbd>ESC</kbd> för att avmarkera din aktuella pixel"

#: /views/index.handlebars
msgid "recenter;jump;center on template;guides;focus"
msgstr "omcentrera;hopa;center av"

#: /views/index.handlebars
msgid "<kbd>R</kbd> to center the board on the current template"
msgstr "<kbd>R</kbd> för att gå till mitten av nuvarande templaten"

#: /views/index.handlebars
msgid "templates;guides"
msgstr "template;guider"

#: /views/index.handlebars
msgid "Template"
msgstr "Template"

#: /views/index.handlebars
msgid "transparency"
msgstr "genomskinlighet"

#: /views/index.handlebars
msgid "<kbd>Page Up</kbd> to increase opacity"
msgstr "<kbd>Page Up</kbd> för att hoja opacitet"

#: /views/index.handlebars
msgid "<kbd>Page Down</kbd> to decrease opacity"
msgstr "<kbd>Page Down</kbd> för att sänka opacitet"

#: /views/index.handlebars
msgid "hidden;shown;hide;show"
msgstr "gömd;visad;gömma;visa"

#: /views/index.handlebars
msgid "<kbd>V</kbd> to toggle visibility"
msgstr "<kbd>V</kbd> för att växla synlighet"

#: /views/index.handlebars
msgid "Note: These values are based on QWERTY keyboards. For other layouts, use the keys corresponding to the same position on a QWERTY keyboard."
msgstr "Notera: Dessa värden är baserade på QWERTY tangentbord. För andra layouter, använd tangenterna som har samma position på ett QWERTY tangentbord."

#: /views/index.handlebars
msgid "templates;overlays;guides"
msgstr "templater;överlägg;guider"

#: /views/index.handlebars
msgid "templates;overlays;image;pixel art"
msgstr "templater;överlägg;bilder;pixelkonst"

#: /views/index.handlebars
msgid "template enabled;template disabled;show template;hide template;template shown;template hidden"
msgstr "template aktiverade;templater avstängda;visa template;göm template;template visad;template gömd"

#: /views/index.handlebars
msgid "Use template"
msgstr "Använd template"

#: /views/index.handlebars
msgid "Hold down <kbd>Ctrl</kbd> (or <kbd>Option</kbd> on mac) to drag the template around"
msgstr "Håll ner <kbd>Ctrl</kbd> (eller <kbd>Option</kbd> på en mac) för att dra runt templaten"

#: /views/index.handlebars
msgid "template title;template name;tab name;tab title;title="
msgstr "template titel;template namn;flik namn;flik titel;title="

#: /views/index.handlebars
msgid "Title:"
msgstr "Titel:"

#: /views/index.handlebars
msgid "template location source;template source URL;template URL;template="
msgstr "template plats ursprung;template ursprungs URL;template URL;template="

#: /views/index.handlebars
msgid "URL:"
msgstr "URL:"

#: /views/index.handlebars
msgid "template position;template x;template y;template location; template vertical; template horizontal;ox=;oy="
msgstr "template position;template x;template y;template position; template vertikal; template horisontell;ox=;oy="

#: /views/index.handlebars
msgid "Horizontal position:"
msgstr "Horisontell position:"

#: /views/index.handlebars
msgid "Vertical position:"
msgstr "Vertikal position:"

#: /views/index.handlebars
msgid "template width;tw="
msgstr "template bred:tw="

#: /views/index.handlebars
msgid "Width:"
msgstr "Bred:"

#: /views/index.handlebars
msgid "Reset"
msgstr "Nollställ"

#: /views/index.handlebars
msgid "template style;custom template"
msgstr "template stil;anpassad template"

#: /views/index.handlebars
msgid "Style:"
msgstr "Stil:"

#: /views/index.handlebars
msgid "Use Source Style"
msgstr "Använd Ursprungs Färger"

#: /views/index.handlebars
msgid "1-to-1"
msgstr "1-till-1"

#: /views/index.handlebars
msgid "1-to-1 (keep incorrect colors)"
msgstr "1-till-1 (behåll inkorrekta färger)"

#: /views/index.handlebars
msgid "Dotted (Small, 1:2)"
msgstr "Prickad (Liten; 1:2"

#: /views/index.handlebars
msgid "Dotted (Big, 2:2)"
msgstr "Prickad (Stor, 2:2)"

#: /views/index.handlebars
msgid "Symbols"
msgstr "Symboler"

#: /views/index.handlebars
msgid "Numbers"
msgstr "Nummer"

#: /views/index.handlebars
msgid "Custom…"
msgstr "Anpassad…"

#: /views/index.handlebars
msgid "template style source;template style URL;custom style URL;custom template"
msgstr "template stil ursprung;template stil URL;valfri stil URL;valfri template"

#: /views/index.handlebars
msgid "Custom style URL:"
msgstr "Anpassad stil URL:"

#: /views/index.handlebars
msgid "template conversion;template palette conversion;convert to palette"
msgstr "template omvandla;template palett omvandling;omvandla till palett"

#: /views/index.handlebars
msgid "Color Conversion Mode:"
msgstr "Färg omvandlings läge:"

#: /views/index.handlebars
msgid "Unconverted"
msgstr "Okonverterad"

#: /views/index.handlebars
msgid "Nearest Custom"
msgstr "Närmast Anpassning"

#: /views/index.handlebars
msgid "template transparency;template opacity;oo="
msgstr "template genomskinlighet;template opacitet;oo="

#: /views/index.handlebars
msgid "Opacity:"
msgstr "Opacitet:"

#: /views/index.handlebars
msgid "ui;interface"
msgstr "uI;interfas"

#: /views/index.handlebars
msgid "UI Settings"
msgstr "UI Inställningar"

#: /views/index.handlebars
msgid "language override;text"
msgstr "språk överskrida;text"

#: /views/index.handlebars
msgid "Language override:"
msgstr "Språk överskriddelse:"

#: /views/index.handlebars
msgid "Use Browser Language"
msgstr "Använd Webbläsarens Språk"

#: /views/index.handlebars
msgid "English"
msgstr "Engelska"

#: /views/index.handlebars
msgid "French"
msgstr "Franska"

#: /views/index.handlebars
msgid "Russian"
msgstr "Ryska"

#: /views/index.handlebars
msgid "Bulgarian"
msgstr "Bulgariska"

#: /views/index.handlebars
msgid "Swedish"
msgstr "Svenska"

#: /views/index.handlebars
msgid "themes;look;stylesheets;visuals"
msgstr "teman;titta;stilmallar;visueller"

#: /views/index.handlebars
msgid "Theme:"
msgstr "Tema:"

#: /views/index.handlebars
msgid "Default"
msgstr "Standard"

#: /views/index.handlebars
msgid "hide reticule;hide reticle;reticule shown reticle shown;reticule hidden;reticle hidden"
msgstr "göm hårkors;göm hårkors;hårkors visad hårkors visad;hårkors gömd;hårkors gömd"

#: /views/index.handlebars
msgid "Show reticule"
msgstr "Visa hårkors"

#: /views/index.handlebars
msgid "hide cursor;cursor shown;cursor hidden"
msgstr "göm muspekaren;muspekare visad;muspekaren gömd"

#: /views/index.handlebars
msgid "Show cursor"
msgstr "Visa muspekaren"

#: /views/index.handlebars
msgid "darkness filter"
msgstr "mörknadsfilter"

#: /views/index.handlebars
msgid "Enable color brightness"
msgstr "Aktivera färgljusstyrka"

#: /views/index.handlebars
msgid "Warning: Known to cause fuzziness in Chrome on some Mac/Linux installs"
msgstr "Warning: Känd att orsaka luddighet i Chrome på vissa Mac/Linux installeringar"

#: /views/index.handlebars
msgid "Color brightness:"
msgstr "Färg ljusstyrka:"

#: /views/index.handlebars
msgid "keep current selected;keep curent color;place"
msgstr "behåll aktuellt vald;behåll vald färg;placera"

#: /views/index.handlebars
msgid "Deselect color after placing"
msgstr "Välj bort färg efter placerande"

#: /views/index.handlebars
msgid "mousewheel;palette scrolling"
msgstr "mushjul;palett scrollande"

#: /views/index.handlebars
msgid "Enable scrolling on the palette to switch colors"
msgstr "Aktivera scrollande på paletten för att växla mellan färgerna"

#: /views/index.handlebars
msgid "reverse scrolling;mousewheel;palette scrolling;enable scrolling on the palette to switch colors"
msgstr "omvänd skrollning;mushjul;palett skrollande;aktivera skollning på färgpaletten för att byta färger"

#: /views/index.handlebars
msgid "Invert scroll direction"
msgstr "Invertera skroll direktion"

#: /views/index.handlebars
msgid "indexed colors;palette indicies"
msgstr "indexerade färger;palett index"

#: /views/index.handlebars
msgid "Add numbers to palette entries"
msgstr "Lägg till nummber till palett entréerna"

#: /views/index.handlebars
msgid "scrollbar;palette scrolling"
msgstr "skrollbar;palett skrollning"

#: /views/index.handlebars
msgid "Enable thin scrollbar"
msgstr "Aktivera tun skrollbar"

#: /views/index.handlebars
msgid "scrollbar;palette scrolling;palette stack"
msgstr "skrollbar;palett skrollning;palettstapel"

#: /views/index.handlebars
msgid "Enable palette stacking"
msgstr "Akrivera palett stapling"

#: /views/index.handlebars
msgid "floating bubble location"
msgstr "statistikbubbelns position"

#: /views/index.handlebars
msgid "Bubble position:"
msgstr "Statistikbubblans position:"

#: /views/index.handlebars
msgid "Top left"
msgstr "Toppen till vänster"

#: /views/index.handlebars
msgid "Top right"
msgstr "Toppen till höger"

#: /views/index.handlebars
msgid "Bottom left"
msgstr "Botten till vänster"

#: /views/index.handlebars
msgid "Bottom right"
msgstr "Botten till höger"

#: /views/index.handlebars
msgid "broken;offset workaround"
msgstr "trasig;offset lösning"

#: /views/index.handlebars
msgid "Attempt to fix canvas displacement bug in Chrome 78+"
msgstr "Försök till att fixa kanvasförskjutnings buggen i Chrome 78+"

#: /views/index.handlebars
msgid "chat;message;ping sound"
msgstr "chatt;medellande;notis;ljud"

#: /views/index.handlebars
msgid "Chat Settings"
msgstr "Chatt Inställningar"

#: /views/index.handlebars
msgid "username;color;colour"
msgstr "användarnamn;färg;färg"

#: /views/index.handlebars
msgid "Username Color:"
msgstr "Användarnamnsfärg:"

#: /views/index.handlebars
msgid "chat message;chat ui"
msgstr "chatt medellande;chat ui"

#: /views/index.handlebars
msgid "Interface"
msgstr "Interfas"

#: /views/index.handlebars
msgid "enable;disable"
msgstr "aktivera;avaktivera"

#: /views/index.handlebars
msgid "Enable chat"
msgstr "Aktivera chatten"

#: /views/index.handlebars
msgid "Page must be reloaded after changing"
msgstr "Sidan måste laddas om efter ändringen"

#: /views/index.handlebars
msgid "chat size;chat font"
msgstr "chatt storlek;chatt typsnitt"

#: /views/index.handlebars
msgid "Font Size:"
msgstr "Typsnittsstorlek:"

#: /views/index.handlebars
msgid "time;timestamps"
msgstr "tid;tidsstämpel"

#: /views/index.handlebars
msgid "24 Hour Timestamps"
msgstr "24 timmars tidsstämplar"

#: /views/index.handlebars
msgid "badges;pixel count;pixels placed"
msgstr "brickor;pixel mängd;pixlar placerade"

#: /views/index.handlebars
msgid "Show pixel-placed badges"
msgstr "Visa pixlar-placerade brickor"

#: /views/index.handlebars
msgid "badges;factions"
msgstr "brickor;grupper"

#: /views/index.handlebars
msgid "Show faction tags"
msgstr "Visa grupp taggar"

#: /views/index.handlebars
msgid "template urls;template links;template name"
msgstr "template urls;template länkar;template namn"

#: /views/index.handlebars
msgid "Replace template titles with URLs in chat where applicable"
msgstr "Byt ut template titlar med URL'er i chatten när det är möjligt"

#: /views/index.handlebars
msgid "chat orientation;chat position"
msgstr "chattorientering;chattposition"

#: /views/index.handlebars
msgid "Enable horizontal chat"
msgstr "Aktivera horisontell chatt"

#: /views/index.handlebars
msgid "banner;animation"
msgstr "banderoll;animation"

#: /views/index.handlebars
msgid "Enable the rotating banner under chat"
msgstr "Aktivera den roterande banderrolen under chatten"

#: /views/index.handlebars
msgid "max;messages;truncate"
msgstr "max;medellande;stympa"

#: /views/index.handlebars
msgid "Maximum amount of chat messages:"
msgstr "Maximala antalet av chattmedellanden:"

#: /views/index.handlebars
msgid "link;url;behaviour"
msgstr "länk;url;beteende"

#: /views/index.handlebars
msgid "Default internal link action click:"
msgstr "Standard intern länk vid åtgärd click:"

#: /views/index.handlebars
msgid "link;url;behaviour;external;bypass;skip"
msgstr ""

#: /views/index.handlebars
msgid "Skip external link popup"
msgstr ""

#: /views/index.handlebars
msgid "Note: Has no effect if external link popups are disabled by the server."
msgstr ""

#: /views/index.handlebars
msgid "chat icon;chat notifications;chat ping"
msgstr "chattikon;chat notification;chat notis"

#: /views/index.handlebars
msgid "Chat icon badge mode:"
msgstr "Chatt ikonbrickorsläge:"

#: /views/index.handlebars
msgid "Show on unread ping"
msgstr "Visa vid oläst notis"

#: /views/index.handlebars
msgid "Show on unread message"
msgstr "Visa vid oläst medellande"

#: /views/index.handlebars
msgid "Never show"
msgstr "Visa aldrig"

#: /views/index.handlebars
msgid "chat icon;chat notifications;chat message"
msgstr "chatt ikon;chatt notificationer;chatt medellanden"

#: /views/index.handlebars
msgid "Chat icon highlight mode:"
msgstr "Chatt ikon markeriksläge:"

#: /views/index.handlebars
msgid "ignored;ignores;unignore;blocked;blocking;unblock"
msgstr "ignorerad;ignorerar;oignorera;blockerad;blockning;oblocka"

#: /views/index.handlebars
msgid "Ignores"
msgstr "Ignorerar"

#: /views/index.handlebars
msgid "unignore;unblock"
msgstr "oignorera;oblocka"

#: /views/index.handlebars
msgid "Unignore"
msgstr "Oginorera"

#: /views/index.handlebars
msgid "overlays;virginmap;heatmap;grid"
msgstr "överlägg;oskuldskarta;värmekarta;rutnät"

#: /views/index.handlebars
msgid "Overlay Settings"
msgstr "Överläggsinställningar"

#: /views/index.handlebars
msgid "heatmap;heatmap opacity;clear heatmap"
msgstr "värmekarta;värmekartans opacitet;rensa värmekarta"

#: /views/index.handlebars
msgid "Heatmap"
msgstr "Värmekarta"

#: /views/index.handlebars
msgid "Turn on heatmap"
msgstr "Aktivera värmekartan"

#: /views/index.handlebars
msgid "(toggle with <kbd>H</kbd>)"
msgstr "(växla med <kbd>H</kbd>)"

#: /views/index.handlebars
msgid "overlays;activity;pixels placed pixels;wipe;clean"
msgstr "överlägg;aktivitet;pixlar placerade pixlar;rensa"

#: /views/index.handlebars
msgid "Clear heatmap"
msgstr "Rensa värmekarta"

#: /views/index.handlebars
msgid "(hotkey: <kbd>O</kbd>)"
msgstr "(snabbtangent: <kbd>O</kbd>)"

#: /views/index.handlebars
msgid "overlays;user activity;pixels placed pixels;transparency"
msgstr "överlägg;användarsaktivitet;pixlar placerade pixlar;genomskinlighet"

#: /views/index.handlebars
msgid "Heatmap background opacity:"
msgstr "Värmekartabackgrunds opacitet:"

#: /views/index.handlebars
msgid "virginmap;virginmap opacity;clear virginmap"
msgstr "oskuldskarta;oskuldskartan opacitet;rensa oskuldskartan"

#: /views/index.handlebars
msgid "Virginmap"
msgstr "oskuldskartan"

#: /views/index.handlebars
msgid "Turn on virginmap"
msgstr "Aktivera oskuldskartan"

#: /views/index.handlebars
msgid "(toggle with <kbd>X</kbd>)"
msgstr "(växla med <kbd>X</kbd>)"

#: /views/index.handlebars
msgid "overlays;user activity;pixels unplaced pixels;transparency"
msgstr "överlägg;användarsaktivitet;pixlar oplacerade pixlar;genomskinlighet"

#: /views/index.handlebars
msgid "Virginmap background opacity:"
msgstr "oskuldskartans backgrundsopacitet:"

#: /views/index.handlebars
msgid "overlays;activity;pixels unplaced pixels;wipe;clean"
msgstr "överlägg;aktivitet;pixlar oplacerade pixlar;rensa;rensa"

#: /views/index.handlebars
msgid "Clear virginmap"
msgstr "Rensa oskuldskartan"

#: /views/index.handlebars
msgid "(hotkey: <kbd>U</kbd>)"
msgstr "(snabbtangent: <kbd>U</kbd>)"

#: /views/index.handlebars
msgid "Layer template underneath heatmap"
msgstr "Lagra templaten under värmekartan"

#: /views/index.handlebars
msgid "grid;toggle grid"
msgstr "rutnät;växla rutnät"

#: /views/index.handlebars
msgid "Grid"
msgstr "Rutnät"

#: /views/index.handlebars
msgid "Turn on grid"
msgstr "Aktivera rutnät"

#: /views/index.handlebars
msgid "(toggle with <kbd>G</kbd>)"
msgstr "(växla med <kbd>G</kbd>)"

#: /views/index.handlebars
msgid "controls;zooming;panning;movement"
msgstr "kontroller;zoomning;panorering;rörelse"

#: /views/index.handlebars
msgid "Control Settings"
msgstr "Kontrollinställningar"

#: /views/index.handlebars
msgid "zooming;scrolling;scale;scaling"
msgstr "zommning;skollning;skala;skalning"

#: /views/index.handlebars
msgid "Zooming"
msgstr "Zoomning"

#: /views/index.handlebars
msgid "scrolling sensitivity;zooming sensitivity;mousewheel sensitivity"
msgstr "skrollningskänslighet;zoomningkänslighet;mushjulets känslighet"

#: /views/index.handlebars
msgid "Zoom sensitivity:"
msgstr "Zommkänsligheten:"

#: /views/index.handlebars
msgid "zooming limit;scrolling limit;mousewheel;zooming minimum;zooming maximum"
msgstr "zoomningsbegränsingen"

#: /views/index.handlebars
msgid "Minimum scale:"
msgstr "Minimum skala:"

#: /views/index.handlebars
msgid "Maximum scale:"
msgstr "Maximum skala:"

#: /views/index.handlebars
msgid "rounding;zooming;scrolling;mousewheel;integer;decimal"
msgstr "rundning;zoomning;skrollning;mushjul;heltal;decimaltal"

#: /views/index.handlebars
msgid "Round zoom values to nearest whole number"
msgstr "Runda zoomningsvärden till närmaste heltal"

#: /views/index.handlebars
msgid "controls;miscellaneous"
msgstr "kontroller,diverse"

#: /views/index.handlebars
msgid "Lock the canvas (disallow canvas drag/zoom with mouse/fingers)"
msgstr "Lås kanvas vid plats (förbjuder kanvasen att förflytas/zommas ut med mus/fingrar)"

#: /views/index.handlebars
msgid "MMB picker;mouse picker;selection;palette picker"
msgstr "MMB väljare;mus väljare;val;palett väljare"

#: /views/index.handlebars
msgid "Enable middle mouse button selecting color from board"
msgstr "Aktivera mellersta mus knappet för att välja färgerna från kanvasen"

#: /views/index.handlebars
msgid "right click action"
msgstr "höger klicks handling"

#: /views/index.handlebars
msgid "Right-click action:"
msgstr "Höger-klicks handling:"

#: /views/index.handlebars
msgid "Nothing"
msgstr "Inget"

#: /views/index.handlebars
msgid "Clear color"
msgstr "Rensa färg"

#: /views/index.handlebars
msgid "Copy color"
msgstr "Kopiera färg"

#: /views/index.handlebars
msgid "Lookup"
msgstr "Kolla upp"

#: /views/index.handlebars
msgid "Clear color + Lookup"
msgstr "Rensa färg + Kolla upp"

#: /views/index.handlebars
msgid "snapshots;screenshot;download;picture;canvas"
msgstr "skärmbild;skärmbild;ladda ner;bild;kanvas"

#: /views/index.handlebars
msgid "Snapshot Settings"
msgstr "Skärmbildsinställningar"

#: /views/index.handlebars
msgid "screenshot;snapshot;download;board;canvas"
msgstr "skärmbild;skärmbild;ladda ner;kanvas;kanvas"

#: /views/index.handlebars
msgid "take screenshot;image;download format;picture;canvas;board"
msgstr "ta skärmbild;bild;nerladdningsformat;bild;kanvas;kanvas"

#: /views/index.handlebars
msgid "Snapshot image format:"
msgstr "Skärmbildsformat:"

#: /views/index.handlebars
msgid "PNG"
msgstr "PNG"

#: /views/index.handlebars
msgid "JPEG"
msgstr "JPEG"

#: /views/index.handlebars
msgid "WEBP (Chrome only)"
msgstr "WEBP (bara på Chrome)"

#: /views/index.handlebars
msgid "sound;notification;alert;notify;ping"
msgstr "ljud;notification;larm;notifiera;notis"

#: /views/index.handlebars
msgid "Sound and Notification Settings"
msgstr "Ljud och Notificationsinställningar"

#: /views/index.handlebars
msgid "audio;mute;noise;volume"
msgstr "audio;dämpa;ljud;volym"

#: /views/index.handlebars
msgid "Enable sound"
msgstr "Aktivera ljud"

#: /views/index.handlebars
msgid "notifs;notify;pixel notification"
msgstr "notiser;notifiera;pixelsnotification"

#: /views/index.handlebars
msgid "Enable pixel available notification"
msgstr "Aktivera notificationer för tillgänglig pixel"

#: /views/index.handlebars
msgid "notification;pixel ready;alert"
msgstr "notification;pixel redo;larma"

#: /views/index.handlebars
msgid "Pixel Ready Notification"
msgstr "Pixel Redo Notification"

#: /views/index.handlebars
msgid "alert source;notify url;notify source;notification url;notification source"
msgstr "larma källa;notifiera url;notifiera källa;notifications url;notifications källa"

#: /views/index.handlebars
msgid "Alert URL:"
msgstr "Alert URL:"

#: /views/index.handlebars
msgid "Update"
msgstr "Updatera"

#: /views/index.handlebars
msgid "Test"
msgstr "Test"

#: /views/index.handlebars
msgid "sound level;audio level;mute audio;mute sound"
msgstr "ljudnivå;audionivå;dämp audio;dämp ljud"

#: /views/index.handlebars
msgid "Volume:"
msgstr "Volym:"

#: /views/index.handlebars
msgid "alert forewarning;alert delay; notification delay; notification forewarning"
msgstr "varna för förvarning;varningsfördröjning; notifications fördräjning;notifications förvarning"

#: /views/index.handlebars
msgid "Delay (seconds):"
msgstr "Fördröjning (sekunder):"

#: /views/index.handlebars
msgid "chat mentions;chat pings;chat sound"
msgstr "chatt nämningar;chatt notiser;chatt ljud"

#: /views/index.handlebars
msgid "Chat Pings"
msgstr "Chatt Notiser"

#: /views/index.handlebars
msgid "Enable pings"
msgstr "Aktivera notiser"

#: /views/index.handlebars
msgid "mention sound"
msgstr "nämningsljud"

#: /views/index.handlebars
msgid "Play sound on ping:"
msgstr "Spela ljud vid nämning:"

#: /views/index.handlebars /public/include/chat.js
msgid "Off"
msgstr "Av"

#: /views/index.handlebars
msgid "Only when necessary"
msgstr "Bara om nödvänding"

#: /views/index.handlebars
msgid "Always"
msgstr "Alltid"

#: /views/index.handlebars
msgid "mention sound volume"
msgstr "nämningsljud volym"

#: /views/index.handlebars
msgid "Ping sound volume:"
msgstr "Notis ljud volym:"

#: /views/index.handlebars
msgid "personal account"
msgstr "personligt konto"

#: /views/index.handlebars
msgid "Account Settings"
msgstr "Konto inställningar"

#: /views/index.handlebars
msgid "Public Discord name:"
msgstr "Publikt Discord namn:"

#: /views/index.handlebars /public/include/chat.js
msgid "Set"
msgstr "Sätt"

#: /views/index.handlebars
msgid "Remove"
msgstr "Ta bort"

#: /views/index.handlebars
msgid "Help"
msgstr "Hjälp"

#: /views/index.handlebars
msgid "Notifications"
msgstr "Notificationer"

#: /views/partials/faq.handlebars
msgid "FAQ"
msgstr "FAQ"

#: /views/partials/faq.handlebars
msgid "Why is the cooldown as long as it is?"
msgstr "Varför är väntningstiden så lång som den är?"

#: /views/partials/faq.handlebars
msgid "The time it takes to get a pixel is dynamic, and changes based on how many people are online. The cooldown time is longer when more users are online."
msgstr "Tiden som det tar för att placera en pixel är dynamisk, och ändras i förhållande med antalet av personer som är online. Väntetiden blir längre destå mer användare är online."

#: /views/partials/faq.handlebars
msgid "Why does it say 0/6 pixels?"
msgstr "Varför står det 0/6 pixlar?"

#: /views/partials/faq.handlebars
msgid "This means that you are waiting for your next pixel. When you place a pixel, there is a cooldown for when you can place the next one. Over time, you can gain up to 6 \"stacked\" pixels to place at once."
msgstr "Detta betyder att du väntar på din nästa pixel. När du placerar en pixel, så finns det en väntetid tills du kan placera en till. Om man väntar lite längre så kan man få upp till 6 stycken \"staplade\" pixlar som du kan placera samtidigt."

#: /views/partials/faq.handlebars
msgid "Why does it take so long to \"stack\" pixels?"
msgstr "Varför tar det en så long tid att \"stapla\" pixlar?"

#: /views/partials/faq.handlebars
msgid "This is by design. It is better to place a pixel as soon as you get one. Pixel \"stacking\" is meant to give you a bump if you go AFK for a bit. It takes around 40 minutes to get a full 6/6 pixels, but it only takes around 3 minutes to place 6 pixels if you place them as soon as possible."
msgstr "Det är designat så här. Det är bättre att placera en pixel så fort du får den. Pixel \"staplande\" är mer för dom som går AFK. Det tar runt 40 minuter för att få 6/6 pixlar, medans det bara tar runt 3 minuter för att placera lika många om man gör det så fort man får dom."

#: /views/partials/faq.handlebars
msgid "How do I appeal a ban?"
msgstr "Hur kan jag vädja en banlyselse?"

#: /views/partials/faq.handlebars
msgid "Contact us on <a href=\"https://pxls.space/discord\" target=\"_blank\">Discord</a> or send an appeal to our <a href=\"https://pxls.space/appeal\" target=\"_blank\">Google form</a> after reading the rules in the site's info panel."
msgstr ""
"Kontakta oss på <a href=\"https://pxls.space/discord\" target=\"_blank\""
">Discord</a> eller skicka in en vädjandesbegära till vår <a href=\"https"
"://pxls.space/appeal\" target=\"_blank\">Google form</a> efter du har läst "
"sidans regler i info panelen."

#: /views/partials/faq.handlebars
msgid "How do I make a template?"
msgstr "Hur gör jag ett template?"

#: /views/partials/faq.handlebars
msgid "A template is an image link that is posted in the template textbox in the settings panel so you can place over it on the canvas. You may use a regular image link to your pixel art, but many people use 3rd party tools like <a href=\"https://charity.pxls.space\" target=\"_blank\">Charity</a> or <a href=\"https://discord.gg/5MVDCq53vC\" target=\"blank\">Clueless</a> to turn pixel art into a fancier link. If you need to make pixel art yourself, you can use <a href=\"https://www.piskelapp.com/p/create\" target=\"_blank\">Piskel</a> to create art to put into Charity or Clueless."
msgstr "Ett template är en bildlänk som är inlagd i template textrutan i inställningspanelen så att du kan placera den över kanvasen. Du kan använda en normal bild länk till din pixelkonst, men många personer anväder tredje parti verktyg som <a href=\"https://charity.pxls.space\" target=\"_blank\">Charity</a> eller <a href=\"https://discord.gg/5MVDCq53vC\" target=\"blank\">Clueless</a> för att få det i en finare länk. Om du behöver göra pixelkonst själv så kan du använda <a href=\"https://www.piskelapp.com/p/create\" target=\"_blank\">Piskel</a> för att göra konst som du sedan kan lägga in på Charity eller PxlsFiddle."

#: /views/partials/faq.handlebars
msgid "How do I move a template?"
msgstr "Hur flyttar jag ett template?"

#: /views/partials/faq.handlebars
msgid "Hold <kbd>CTRL</kbd> (or <kbd>OPTION</kbd> on macOS) and click and drag to move it around. On mobile, you can tap and hold where you want to move the template and click \"Move Template Here\" in the pop-up."
msgstr "Håll ner <kbd>CTRL</kbd> (eller <kbd>OPTION</kbd> på macOS) och klicka och dra för att flytta runt på den. På telefon så kan du trycka var du vill flytta templaten och sedan klicka \"Flytta template\" i popupen."

#: /views/partials/faq.handlebars
msgid "Does the canvas reset? When?"
msgstr "Resetas kanvasnen? När?"

#: /views/partials/faq.handlebars
msgid "Yes. The canvas resets when it is completely full. A reset date is not usually decided until the canvas is full, but the average canvas life-span is around 1 month. Updates are posted in our <a href=\"https://pxls.space/discord\" target=\"_blank\">Discord server</a> when a reset date is set."
msgstr "Ja. Kanvasen resetas när den är nästan helt full. Ett reset datum är inte bestämt tills kanvasen är full, men den normala lifslängden för en kanvas är runt 1 månad. Updateringar är inlaggda på vår <a href=\"https://pxls.space/discord\" target=\"_blank\">Discord server</a> när ett reset datum har blivit valt."

#: /views/partials/faq.handlebars
msgid "Where can I see the past canvases?"
msgstr "Vart kan jag se dom föredetta kanvaserna?"

#: /views/partials/faq.handlebars
msgid "The past canvases are featured on our <a href=\"https://pxls.space/discord\" target=\"_blank\">Discord server</a>, or the 3rd party website <a href=\"https://pxlsfiddle.com\" target=\"_blank\">PxlsFiddle</a>, which records timelapses and a lot of useful information on each canvas."
msgstr "De föredetta kanvas är sparade på vår <a href=\"https://pxls.space/discord\" target=\"_blank\">Discord server</a>, och på tredje parti hemsidan <a href=\"https://pxlsfiddle.com\" target=\"_blank\">PxlsFiddle</a>, vilket sparar bilder av under kanvasen som sedan blir gjorda till en timelapse, och väldigt mycket information om kanvaserna."

#: /views/partials/faq.handlebars
msgid "How do I see who placed a pixel?"
msgstr "Hur kan jag se vem som placerade en pixel?"

#: /views/partials/faq.handlebars
msgid "By shift-clicking (or tap and hold on mobile) a pixel, you can see who placed a pixel, how many pixels they have placed, and when they placed it."
msgstr "Genom att skift-clicka (eller genom att trycka och hålla på mobil) en pixel, så kan man se vem som placerade en pixel, hur många dom har placerat totalt, och när dom placerade den."

#: /views/partials/faq.handlebars
msgid "How do I report someone?"
msgstr "Hur raporterar jag någon?"

#: /views/partials/faq.handlebars
msgid "Shift-click (or tap and hold on mobile) on a pixel, and click the Report button."
msgstr "Skift-clicka på (eller tryck och håll på mobil) en pixel och tryck på Report knappen."

#: /views/partials/faq.handlebars
msgid "How do I change the color of my name in the chat?"
msgstr "Hur ändrar jag färgen på mitt namn i chatten?"

#: /views/partials/faq.handlebars
msgid "There is a \"Username Color\" option near the bottom of the settings panel."
msgstr "Det finns en \"Namn Färg\" inställning nära botten av inställnings panelen."

#: /views/partials/faq.handlebars
msgid "What is a \"virginmap\"?"
msgstr "Vad är en \"Oskuldsskarta\"?"

#: /views/partials/faq.handlebars
msgid "The virginmap shows which pixels have not yet been placed on (or “virgin” pixels)."
msgstr "Oskuldskartan visar vilka pixlar som inte har blivit placerad på än (eller \"oskuld\" pixlar)."

#: /views/partials/faq.handlebars
msgid "How do I report bugs?"
msgstr "Hur kan jag raportera buggar?"

#: /views/partials/faq.handlebars
msgid "Submit bugs to the #dev-and-bugs channel in the <a href=\"https://pxls.space/discord\" target=\"_blank\">Discord server</a>. If you have found an exploit, please message one of the staff members privately (through DMs)."
msgstr "Skicka in buggar till #dev-and-bugs kanalen i <a href=\"https://pxls.space/discord\" target=\"_blank\">Discord servern</a>. Om du har hittat en själv-utnyttjande bugg, snälla meddela någon anställd privat (genom direkta meddelanden)."

#: /views/partials/faq.handlebars
msgid "How do I get more info or contact staff?"
msgstr "Hur kan jag få mer info eller kontakta någon anställd?"

#: /views/partials/faq.handlebars
msgid "Check the info panel (the icon on the top left) for more details and links, or join our <a href=\"https://pxls.space/discord\" target=\"_blank\">Discord server</a>, where a staff member will gladly respond."
msgstr "Kolla i info panelen (iconen i övre vänstra hörnet) för mer detaljer och länkar, eller gå med i vår <a href=\"https://pxls.space/discord\" target=\"_blank\">Discord server</a>, då en av våra anställda kan gladeligen hjälpa till."

#: /views/partials/info.handlebars
msgid "Welcome!"
msgstr "Välkommen!"

#: /views/partials/info.handlebars
msgid "Welcome to pxls.space! Pxls is a multiplayer online collaborative canvas based on Reddit's <a href=\"https://www.reddit.com/r/place\" target=\"_blank\">r/place</a> event from 2017 that allows you to create anything you can imagine, one pixel at a time. Join hundreds of other players in the Pxls community and create amazing works of art together as a team, or solo."
msgstr "Välkommen till pxls.space! Pxls är ett fler-spelare online samarbets kanvas baserad på <a href=\"https://www.reddit.com/r/place\" target=\"_blank\">/r/place</a>, som låter dig göra vad som helst som du kan komma på, en pixel åt gången. Gå med hundratals av andra spelare i Pxls gemensamheten och gör fantastiska konstverk tillsammans som ett team, eller solo."

#: /views/partials/info.handlebars
msgid "The best place to reach staff and fellow community is in the discord!"
msgstr "Den bästa platsen att nå moderatorerna och vårt gemenskap i discord servern!"

#: /views/partials/info.handlebars
msgid "Check out our social media pages, and please take the time to read the rules below. Have fun creating (or changing) art!"
msgstr "Kolla på våra sociala medier sidor, och snälla ta den tid som behövs för att läsa igenom reglerna vi har. Ha kul med görandet av (eller att ändra) konst!"

#: /views/partials/info.handlebars
msgid "Canvas Rules"
msgstr "Kanvas Regler"

#: /views/partials/info.handlebars
msgid "We pride ourselves on trying to keep an open canvas for all free from outside interference on our end, and especially censorship. However, for the good of the community and on accounts of our own beliefs, please acknowledge and obey the following guidelines:"
msgstr "Vi är stolta över att försöka hålla en öppen kanvas för alla, fri från yttre störning på vår sida, speciellt censoring. Men, för vårt gemenskaps bästa och på grund av vår egen tro, snälla acceptera oc följ dem följande reglerna:"

#: /views/partials/info.handlebars
msgid "No hateful imagery or derogatory speech. This includes but is not limited to words such as <i>f****t</i>, <i>n****r</i>, etc; as well as the Swastika, Hammer and Sickle, and any symbols of terrorism."
msgstr "Inga hatfyllda bilder eller förkränkande språk. Detta inkluderar, men är inte begränsat till ord som <i>f****t</i>, <i>n****r</i>, etc; ävensom Hakkorset, Hammare och Skäran, eller andra symboler av terrorism."

#: /views/partials/info.handlebars
msgid "No NSFW or NSFL content."
msgstr "Inget NSFW (Not Safe For Work) eller NSFL (Not Safe For Life) innehåll."

#: /views/partials/info.handlebars
msgid "No nudity or otherwise sexually explicit content"
msgstr "Ingen nakenhet eller annars sexuellt explicit innehåll"

#: /views/partials/info.handlebars
msgid "No female-presenting nipples/bare breasts, genitalia, sexual fluids"
msgstr "Inga kvinno-presenterande nippel/bara bröst, genitalier eller sexuella vätskor"

#: /views/partials/info.handlebars
msgid "No sexual imagery/erotica"
msgstr "Inget sexuellt eller erotiska konstverk"

#: /views/partials/info.handlebars
msgid "No excessive blood or otherwise obscene/shocking content"
msgstr "Ingen överdrivet mängd med blod eller annars obscen/shockerande innehåll"

#: /views/partials/info.handlebars
msgid "No more than <b>one</b> account per user, no exceptions. Multiple account users will be banned from creating art on the canvas."
msgstr "Inga mer än <b>ett</b> konto per användare, inga undantag. Fler-konto användare kommer att bli förbjudna från att göra konst på kanvasen."

#: /views/partials/info.handlebars
msgid "No auto-placement tools of any kind, you must place the pixels manually."
msgstr "Inga auto-placerande verktyg av något slag, du måste placera alla pixlar manuellt."

#: /views/partials/info.handlebars
msgid "Do not abuse site functionality, such as reports or lookups. (e.g. automated reporting/lookups, etc.)"
msgstr ""
"Missbruka inte hemsidans fuctioner, som reportrar eller användar-"
"uppslagningar. (t.ex. automatiskt reportering/nvändar-uppslagningar, etc.)"

#: /views/partials/info.handlebars
msgid "Any automated aggregation of data from user lookups is not allowed, and will result in a ban."
msgstr "Någon sorts automatiserad aggregering av data från användar-uppslagningar är inte tillåtet, och kommer resultera i en bannlysning från hemsidan."

#: /views/partials/info.handlebars
msgid "Staff have final say in any rule disputes"
msgstr "Moderatorer har sista ordet i alla regel konflikter"

#: /views/partials/info.handlebars
msgid "If you feel a moderator has acted inappropriately, please report it to an administrator."
msgstr "Om du känner att en moderator har agerat olämpligt, snälla raportera det till en administrator."

#: /views/partials/info.handlebars
msgid "If you believe you have been falsely banned you may contact a moderator or administrator."
msgstr "Om du tror att du har blivit falskt bannlyst från sidan, så kan du kontakta en moderator eller administrator."

#: /views/partials/info.handlebars
msgid "Chat Rules"
msgstr "Chatt Regler"

#: /views/partials/info.handlebars
msgid "Keep chat civil. No harassment or homophobic/transphobic/disablist language."
msgstr "Håll chatten civil. Du får ej trakassera någon, eller använda homofobiskt/transfobiskt/funkofobiskt språk."

#: /views/partials/info.handlebars
msgid "No hate speech. This includes emoji/symbols/ASCII art."
msgstr "Inget hatspråk. Detta inkluderar emojis/symboler/ASCII konst."

#: /views/partials/info.handlebars
msgid "Normal swearing/etc is allowed"
msgstr "Normalt svärande är tillåtet"

#: /views/partials/info.handlebars
msgid "No spamming"
msgstr "Inget spammande"

#: /views/partials/info.handlebars
msgid "This includes excessive ASCII art/emojis/symbols/whitespace"
msgstr "Detta inkluderar överdrivet ASCII konst/emojis/symboler/tomrum"

#: /views/partials/info.handlebars
msgid "No \"copy pasta\"s"
msgstr "Inga \"copy pasta\"s"

#: /views/partials/info.handlebars
msgid "No links to sites that actively break the canvas or chat rules (e.g. porn sites)"
msgstr ""
"Inga länkar till sidor som aktivt bryter mot kanvas eller chatt regler ("
"t.ex. porr sidor)"

#: /views/partials/info.handlebars
msgid "No symbology which break the canvas or chat rules (e.g. NSFW ASCII art)"
msgstr "Inget symbolik vilket bryter mot kanvas eller chatt regler (t.ex. NSFW ASCII konst)"

#: /views/partials/info.handlebars
msgid "No personal information"
msgstr "Inge personlig information"

#: /views/partials/info.handlebars
msgid "Links"
msgstr "Länkar"

#: /views/partials/info.handlebars
msgid "Discord (main hub)"
msgstr "Discord (huvud hubben)"

#: /views/partials/info.handlebars
msgid "Subreddit"
msgstr "Subreddit"

#: /views/partials/info.handlebars
msgid "Twitter"
msgstr "Twitter"

#: /views/partials/info.handlebars
msgid "GitHub"
msgstr "GitHub"

#: /views/partials/info.handlebars
msgid "Single-player mode"
msgstr "Enspelarsläge"

#: /views/partials/info.handlebars
msgid "Statistics"
msgstr "Statestiker"

#: /views/partials/info.handlebars
msgid "Profile (user info, factions, etc.)"
msgstr "Profil (användar info, gruber, etc.)"

#: /views/partials/info.handlebars
msgid "Generator, progress checker, and monitor for Pxls templates"
msgstr "Genererare, utvecklingskollare, och övervakare för Pxls template"

#: /views/partials/info.handlebars
msgid "Charity (templates, monitors, etc.)"
msgstr "Charity (template, övervakare, etc.)"

#: /views/partials/info.handlebars
msgid "Archives"
msgstr "Arkiv"

#: /views/partials/info.handlebars
msgid "PxlsFiddle (archives)"
msgstr "PxlsFiddle (arkiv)"

#: /views/partials/info.handlebars
msgid "Donate"
msgstr "Donera"

#: /views/partials/info.handlebars
msgid "Donations are not accepted at this time, but this panel will be updated when they're open again!"
msgstr "Donationer är inte accepterade vid denna tid, men denna panel kommer att bli updaterad så fort dom är öppna igen!"

#: /views/profile.handlebars
msgid "{0}'s Profile"
msgstr "{0}'s Profil"

#: /views/profile.handlebars
msgid "My Data"
msgstr "Min Data"

#: /views/profile.handlebars
msgid "Reports"
msgstr "Reporter"

#: /views/profile.handlebars
msgid "Factions"
msgstr "Grupper"

#: /views/profile.handlebars
msgid "Data"
msgstr "Data"

#: /views/profile.handlebars
msgid "You must be logged in to view your profile."
msgstr "Du måste vara inloggad för att kunna se din profil."

#: /views/profile.handlebars
msgid "Registration Date"
msgstr "Registrerings Datum"

#: /views/profile.handlebars /public/include/lookup.js
msgid "Alltime Pixels"
msgstr "Heltids Pixlar"

#: /views/profile.handlebars
msgid "Current Canvas Pixels"
msgstr "Nuvarande Kanvas Pixlar"

#: /views/profile.handlebars
msgid "Discord Tag"
msgstr "Discord Tag"

#: /views/profile.handlebars /public/include/lookup.js
msgid "Faction"
msgstr "Grupp"

#: /views/profile.handlebars
msgid "None"
msgstr "Ingen"

#: /views/profile.handlebars /public/admin/admin.js
msgid "Roles"
msgstr "Roler"

#: /views/profile.handlebars
msgid "Canvas Ban Expiry"
msgstr "Kanvas Bannlysning Utgång"

#: /views/profile.handlebars
msgid "Never"
msgstr "Aldrig"

#: /views/profile.handlebars
msgid "Chat Ban Expiry"
msgstr "Chat Bannlysning Utgång"

#: /views/profile.handlebars
msgid "View rankings and other stats <a href=\"/stats\">here</a>."
msgstr "Kolla rankningar och andra statistiker <a href=\"/stats\">här</a>."

#: /views/profile.handlebars
msgid "You must be logged in to view your reports."
msgstr "Du måste vara inloggad för att kunna se dinna raporter."

#: /views/profile.handlebars
msgid "Canvas Reports ({0}/{1} open)"
msgstr "Kanvas Reporter ({0}/{1} öppen)"

#. eg "Report on Bob (closed)
#: /views/profile.handlebars
msgid "Report on {0} (closed)"
msgstr "Report på {0} (sluten)"

#. eg "Report on Bob (open)
#: /views/profile.handlebars
msgid "Report on {0} (open)"
msgstr "Report på {0} (öppen)"

#. eg "Reported Bob on Jan 1, 1970, 00:00:00 AM (UTC)
#: /views/profile.handlebars
msgid "Reported {0} on {1}"
msgstr "Reporterade {0} på {1}"

#: /views/profile.handlebars
msgid "There are no canvas reports to show."
msgstr "Det finns inga kanvas reporter att visa."

#: /views/profile.handlebars
msgid "Chat Reports ({0}/{1} open)"
msgstr "Chatt Reporter ({0}/{1} öppen)"

#: /views/profile.handlebars
msgid "There are no chat reports to show."
msgstr "Det finns inga chatt raporter att visa."

#: /views/profile.handlebars
msgid "You must be logged in to manage your factions."
msgstr "Du måste vara inloggad för att kunna hantera dinna grupper."

#: /views/profile.handlebars
msgid "You are faction restricted and cannot create new factions. If you believe this is an error, please contact a moderator."
msgstr "Du är grupp begränsad och kan inte göra nya grupper. Om du tror att detta är ett fel, snälla kontakta en moderator."

#: /views/profile.handlebars
msgid "You are canvas banned and cannot create new factions. If you believe this is an error, please contact a moderator."
msgstr "Du är kanvas-bannlyst och kan inte göra nya grupper. Om du tror att detta är ett fel, snälla kontakta en moderator."

#: /views/profile.handlebars
msgid "You must have at least {0} all-time pixels to create a faction."
msgstr "Du måste ha minst {0} heltid pixlar placerade för att kunna göra en grupp."

#: /views/profile.handlebars
msgid "Create"
msgstr "Skapa"

#: /views/profile.handlebars
msgid "Join"
msgstr "Gå med"

#: /views/profile.handlebars
msgid "This is your currently displayed faction."
msgstr "Det här är ditt nuvarande visad grupp."

#. eg "Pixelers (members: 100, ID: 1)"
#: /views/profile.handlebars
msgid "{0} (members: {1}, ID: {2})"
msgstr "{0} (medlemmar: {1}, ID: {2})"

#: /views/profile.handlebars
msgid "Owner: {0}"
msgstr "Ägare: {0}"

#. makes the faction no longer the one displayed for the current user
#: /views/profile.handlebars
msgid "Remove Displayed"
msgstr "Ta Bort Visad Grupp"

#. makes the faction the one displayed for the current user
#: /views/profile.handlebars
msgid "Set Displayed"
msgstr "Sätt Visad Grupp"

#: /views/profile.handlebars
msgid "Members"
msgstr "Medlemmar"

#: /views/profile.handlebars
msgid "Edit"
msgstr "Redigera"

#: /views/profile.handlebars /public/include/chat.js
msgid "Delete"
msgstr "Ta bort"

#: /views/profile.handlebars
msgid "Leave"
msgstr "Lämna"

#: /views/profile.handlebars
msgid "You are not in any factions yet!"
msgstr "Du är inte i någon grupp ännu!"

#: /views/profile.handlebars
msgid "You must be logged in to view your data."
msgstr "Du måste vara inloggad för att kunna se din data."

#: /views/profile.handlebars
msgid "Log Keys"
msgstr "Logg Nycklar"

#: /views/profile.handlebars
msgid "Log keys can be used by those who have them to tell which pixels you placed on previous canvases."
msgstr "Logg nycklar kan bli använda av dom som har dom för att se vilka pixlar du placerat på en föredetta kanvas."

#: /views/profile.handlebars
msgid "Canvas Code"
msgstr "Kanvas Kod"

#: /views/profile.handlebars
msgid "Log Key"
msgstr "Logg Nyckel"

#: /views/profile.handlebars
msgid "You have no log keys yet!"
msgstr "Du har inga log nycklar ännu!"

#: /views/profile.handlebars
msgid "Log keys should show up here after a canvas you have placed on ends."
msgstr "Logg nycklar borde visas up här efter en kanvas du har placerat på tar slut."

#: /views/profile.handlebars
msgid "Members of {0} ([{1}])"
msgstr "Medlemamr av {0} ([{1}])"

#: /views/profile.handlebars /public/admin/admin.js /public/include/lookup.js
msgid "Close"
msgstr "Stäng"

#: /views/profile.handlebars
msgid "Faction Members"
msgstr "Grupp Medlemmar"

#. This loop only fires when on our own profile. We can't leave a faction we own, we can only transfer ownership, so no point in showing ourselves in the member list.
#. since we can't leave the faction until we transfer, if there's only one member in the list it's assumed to be the owner. we don't want to show ourself in the list
#: /views/profile.handlebars
msgid "Transfer Ownership"
msgstr "Överför Ägande"

#. bans a user from the faction
#: /views/profile.handlebars /public/include/chat.js
msgid "Ban"
msgstr "Bannlysning"

#: /views/profile.handlebars
msgid "Nothing to see here!"
msgstr "Inget att se här!"

#: /views/profile.handlebars
msgid "Faction Bans"
msgstr "Grupp Bannlysningar"

#: /views/profile.handlebars /public/admin/admin.js /public/include/chat.js
msgid "Unban"
msgstr "Ta Bort Bannlysning"

#: /views/profile.handlebars
msgid "Find A Faction"
msgstr "Hitta En Grupp"

#: /views/profile.handlebars
msgid "Search:"
msgstr "Sök:"

#: /views/profile.handlebars
msgid "Enter a search term to get started."
msgstr "Skriv in en sök-term för att börja."

#: /views/profile.handlebars
msgid "Load More"
msgstr "Ladda mer"

#: /public/admin/admin.js
msgid "Send alert..."
msgstr "Skicka varning..."

#: /public/admin/admin.js /public/include/lookup.js
msgid "Rule #1: Hateful/derogatory speech or symbols"
msgstr "Regel #1: Hatfult/kränkande språk eller symboler"

#: /public/admin/admin.js /public/include/lookup.js
msgid "Rule #2: Nudity, genitalia, or non-PG-13 content"
msgstr "Regel #2: Nakenhet, genitalier eller icke-PG-13 innehåll"

#: /public/admin/admin.js /public/include/lookup.js
msgid "Rule #3: Multi-account"
msgstr "Regel #3: Flera konton"

#: /public/admin/admin.js /public/include/lookup.js
msgid "Rule #4: Botting"
msgstr "Regel #4: Botting"

#: /public/admin/admin.js /public/include/lookup.js
msgid "Other (specify below)"
msgstr "Annat (specifiera under)"

#: /public/admin/admin.js /public/include/chat.js /public/include/lookup.js
msgid "Additional information (if applicable)"
msgstr "Ytterligare information (om tillämpligt)"

#. "Revert pixels of the last *n* hours", part before 'n'
#: /public/admin/admin.js
msgid "Revert pixels of the last "
msgstr "Återställ pixlar för de senaste "

#. "Revert pixels of the last *n* hours", part after 'n'
#: /public/admin/admin.js
msgid " hours"
msgstr " timmar"

#: /public/admin/admin.js /public/include/lookup.js
msgid "You must specify the details."
msgstr "Du måste specifiera detaljerna."

#: /public/admin/admin.js
msgid "Something went wrong! Perhaps insufficient permissions?"
msgstr "Något gick fel! Har du kanske otillräckliga behörigheter?"

#: /public/admin/admin.js
msgid "Shadowban user"
msgstr "Shadowban användare"

#: /public/admin/admin.js
msgid "Shadowbanned user"
msgstr "Shadowbannad användare"

#: /public/admin/admin.js
msgid "Permaban user"
msgstr "Permabannlys användare"

#: /public/admin/admin.js
msgid "Permabanned user"
msgstr "Permabannlyste användare"

#: /public/admin/admin.js
msgid "Ban user"
msgstr "Bannlys användare"

#: /public/admin/admin.js
msgid "Banned user"
msgstr "Bannlyste användare"

#: /public/admin/admin.js
msgid "Unbanned user ${username}"
msgstr "Ångrade bannlysning hos ${username}"

#. Context: ban type
#: /public/admin/admin.js
msgid "shadow"
msgstr "shadow"

#: /public/admin/admin.js
msgid "never"
msgstr "aldrig"

#: /public/admin/admin.js
msgid "permanent"
msgstr "permanent"

#: /public/admin/admin.js /public/include/chat.js /public/include/uiHelper.js
#: /public/include/user.js
msgid "Yes"
msgstr "Ja"

#: /public/admin/admin.js /public/include/chat.js /public/include/uiHelper.js
#: /public/include/user.js
msgid "No"
msgstr "Nej"

#: /public/admin/admin.js
msgid "Yes (permanent)"
msgstr "Ja (permanent)"

#: /public/admin/admin.js /public/include/lookup.js
msgid "Username"
msgstr "Användarnamn"

#: /public/admin/admin.js /public/include/chat.js
msgid "Profile"
msgstr "Profil"

#: /public/admin/admin.js
msgid "Logins"
msgstr "Inloggningar"

#: /public/admin/admin.js
msgid "All Time Pixels"
msgstr "Heltids Pixlar"

#: /public/admin/admin.js /public/include/user.js
msgid "Rename Requested"
msgstr "Namnbyte Begärd"

#: /public/admin/admin.js
msgid "Discord Name"
msgstr "Discord Namn"

#: /public/admin/admin.js /public/include/user.js
msgid "Banned"
msgstr "Bannlyst"

#: /public/admin/admin.js
msgid "Chatbanned"
msgstr "Chattbannlyst"

#: /public/admin/admin.js
msgid "Ban Reason"
msgstr "Bannlysnings Anledning"

#: /public/admin/admin.js
msgid "Ban Expiracy"
msgstr "Utgånbsdatum För Bannlyssning"

#: /public/admin/admin.js
msgid "Chatban Reason"
msgstr "Chattban Anledning"

#: /public/admin/admin.js
msgid "(canvas ban)"
msgstr "(kanvas bannlysning)"

#: /public/admin/admin.js
msgid "when canvas ban ends"
msgstr "när kanvasbannlysningen tar slut"

#: /public/admin/admin.js
msgid "Chatban Expires"
msgstr "Chattban Går Ut"

#: /public/admin/admin.js
msgid "Ban (24h)"
msgstr "Bannlyss (24h)"

<<<<<<< HEAD
#: /public/admin/admin.js
#, fuzzy
=======
#: ../public/admin/admin.js
>>>>>>> e9ac43f5
msgid "Permaban"
msgstr "Permabannlys"

<<<<<<< HEAD
#: /public/admin/admin.js
#, fuzzy
=======
#: ../public/admin/admin.js
>>>>>>> e9ac43f5
msgid "Shadowban"
msgstr "Shadowban"

#: /public/admin/admin.js
msgid "Custom ban length: "
msgstr "Frivilig bannlyssnings längd: "

#. Admin check. Example: type = 'username', arg = 'pxlsuser94'
#: /public/admin/admin.js
msgid "${type} ${arg} not found."
msgstr "{type} ${arg} inte hittad."

#: /public/admin/admin.js
msgid "Unban Reason:"
msgstr "Tog Bort Bannlyssning, Anledningar är:"

#: /public/admin/admin.js
msgid "Unbanning ${username}"
msgstr "Tar Bort Bannlysning på ${username}"

#: /public/admin/admin.js /public/include/chat.js /public/include/lookup.js
#: /public/include/user.js
msgid "Cancel"
msgstr "Avbryt"

#. Moderator panel label
#: /public/admin/admin.js
msgid "MOD"
msgstr "MODERATOR"

#: /public/admin/admin.js
msgid "Ignore cooldown"
msgstr "Ignorera väntetid"

<<<<<<< HEAD
#: /public/admin/admin.js
#, fuzzy
=======
#: ../public/admin/admin.js
>>>>>>> e9ac43f5
msgid "Place any color"
msgstr "Placera valfri färg"

#: /public/admin/admin.js
msgid "Ignore placemap"
msgstr "Ignorera placeringskarta"

<<<<<<< HEAD
#: /public/admin/admin.js
#, fuzzy
=======
#: ../public/admin/admin.js
>>>>>>> e9ac43f5
msgid "Ban user (24h)"
msgstr "Bannlys användare (24h)"

<<<<<<< HEAD
#: /public/admin/admin.js
#, fuzzy
=======
#: ../public/admin/admin.js
>>>>>>> e9ac43f5
msgid "Unban user"
msgstr "Ta bort bannlysning på användare"

#: /public/admin/admin.js
msgid "Check user"
msgstr "Kolla användare"

#: /public/admin/admin.js
msgid "profile"
msgstr "profil"

#: /public/admin/admin.js
msgid "User Agent"
msgstr "Användar Agent"

#: /public/admin/admin.js
msgid "Send Alert"
msgstr "Skicka en Varning"

#: /public/admin/admin.js
msgid "Mod Actions"
msgstr "Mod Aktioner"

#: /public/admin/admin.js
msgid "More..."
msgstr "Mer..."

#. Snapshot save name
#: /public/include/board.js
msgid "pxls canvas"
msgstr "pxls kanvas"

#. template link action
#: /public/include/chat.js
msgid "Ask"
msgstr "Fråga"

#: /public/include/chat.js
msgid "Open in a new tab"
msgstr "Öppna i ett nytt fönster"

#: /public/include/chat.js
msgid "Open in current tab (replacing template)"
msgstr "Öppna i nuvarande fönster (byter ut nuvarande template)"

#: /public/include/chat.js
msgid "Jump to coordinates without replacing template"
msgstr "Hoppa till koordinaterna utan att byta template"

#: /public/include/chat.js
msgid "Please upload your template image to a third-party image host."
msgstr "Snälla ladda up din template bild till ett tredje parti bildhemsida."

#: /public/include/chat.js
msgid "You must have at least "
msgstr "Du måste ha minst "

#: /public/include/chat.js
msgid " pixels to send links."
msgstr " pixlar för att kunna skicka länkar."

#: /public/include/chat.js
msgid "You must be logged in to chat."
msgstr "Du måste vara inloggad för att chatta."

#: /public/include/chat.js
msgid "No Results"
msgstr "Inga resultat"

#: /public/include/chat.js
msgid "Reply"
msgstr "Svara"

#: /public/include/chat.js
msgid "none provided"
msgstr "inga givna"

#: /public/include/chat.js
msgid "Purged by ${purge.initiator} with reason: ${reason}"
msgstr "Utrensad av ${purge.initiator} med resonemangen: ${reason}"

#: /public/include/chat.js
msgid "External Link"
msgstr ""

#: /public/include/chat.js
msgid "This link is taking you to the following website:"
msgstr ""

#: /public/include/chat.js
msgid "The operators of this website have no responsibility or control over the contents hosted at {0}. Are you sure you want to go there?"
msgstr ""

#: /public/include/chat.js
msgid "Note: You can disable this popup in settings."
msgstr ""

#: /public/include/chat.js
msgid "Visit Site"
msgstr ""

#: /public/include/chat.js
msgid "template:"
msgstr "template:"

#: /public/include/chat.js
msgid "Open Failed"
msgstr "Öppning Misslyckad"

#: /public/include/chat.js
msgid "Failed to automatically open in a new tab"
msgstr "Misslyckade att automatiskt öppna i nytt fönster"

#: /public/include/chat.js
msgid "Click here to open in a new tab instead"
msgstr "Tryck här för att öppna i ett nytt fönster istället"

#: /public/include/chat.js
msgid "Open Template"
msgstr "Öppna Template"

#: /public/include/chat.js
msgid "This link will overwrite your current template. What would you like to do?"
msgstr "Denna länk kommer att överskriva din nuvarande template. Vad skulle du vilja göra?"

#: /public/include/chat.js
msgid "Note: You can set a default action in the settings menu which bypasses this popup completely."
msgstr "Notera: Du kan ställa in en standard aktion i inställningsmenyn vilket ignorerar denna popup helt."

#: /public/include/chat.js
msgid "OK"
msgstr "OK"

#: /public/include/chat.js /public/include/lookup.js
msgid "Report"
msgstr "Reportera"

#: /public/include/chat.js
msgid "Mention"
msgstr "Nämn"

#: /public/include/chat.js
msgid "Ignore"
msgstr "Ignorera"

#: /public/include/chat.js
msgid "Chat (un)ban"
msgstr "Chatt (ta bort)bannlys"

#: /public/include/chat.js
msgid "Purge User"
msgstr "Utrensa Användare"

#: /public/include/chat.js
msgid "Mod Lookup"
msgstr "Moderator Uppslagningar"

#: /public/include/chat.js
msgid "Chat Lookup"
msgstr "Chatt Uppslagningar"

#: /public/include/chat.js
msgid "Enter a reason for your report"
msgstr "Skriv in en anledning till din report"

#: /public/include/chat.js
msgid "You are reporting a chat message from ${reportTarget} with the content:"
msgstr "Du raporterar ett chatt medellande från ${reportTarget} med innehållet:"

#: /public/include/chat.js /public/include/lookup.js
msgid "Sent report!"
msgstr "Skickade raport!"

#: /public/include/chat.js /public/include/lookup.js
msgid "Error sending report."
msgstr "Ett fel uppstod med skickandet av reporten."

#: /public/include/chat.js
msgid "Report User"
msgstr "Reportera användare"

#: /public/include/chat.js
msgid "User ignored. You can unignore from chat settings."
msgstr "Användare ignorerad. Du kan ändra detta i chatt inställningarna."

#: /public/include/chat.js
msgid "Failed to ignore user. Either they\\'re already ignored, or an error occurred. If the problem persists, contact a developer."
msgstr "Misslyckade att ignorera användare. Antingen är dom redan ignorerade, eller ett fel uppstod. Om problemet fortsätter, kontakta en utvecklare."

#: /public/include/chat.js
msgid "Permanent"
msgstr "Permanent"

#: /public/include/chat.js
msgid "Temporary"
msgstr "Temporär"

#: /public/include/chat.js
msgid "Rule 3: Spam"
msgstr "Regel 3: Spam"

#: /public/include/chat.js
msgid "Rule 1: Chat civility"
msgstr "Regel 1: Chatt civilitet"

#: /public/include/chat.js
msgid "Rule 2: Hate Speech"
msgstr "Regel 2: Hatspråk"

#: /public/include/chat.js
msgid "Rule 5: NSFW"
msgstr "Regel 5: NSFW"

#: /public/include/chat.js
msgid "Custom"
msgstr "Valfri"

#: /public/include/chat.js
msgid "Banning:"
msgstr "Bannlysning:"

#: /public/include/chat.js
msgid "Message:"
msgstr "Meddelande:"

#: /public/include/chat.js
msgid "Ban Length"
msgstr "Bannlysnings Längd"

#: /public/include/chat.js
msgid "Reason"
msgstr "Anledning"

#: /public/include/chat.js
msgid "Purge Messages"
msgstr "Rensa Meddelanden"

#: /public/include/chat.js
msgid "Purging all messages is disabled during snip mode"
msgstr "Rensning av alla meddelanden är avaktiverat under -snip- läge"

<<<<<<< HEAD
#: /public/include/chat.js
#, fuzzy
=======
#: ../public/include/chat.js
>>>>>>> e9ac43f5
msgid "Silent (no purge message)"
msgstr "Tyst (inget rensnings meddelande)"

#: /public/include/chat.js
msgid "Custom reason"
msgstr "Valfri anledning"

#: /public/include/chat.js
msgid "Additional information:"
msgstr "Ytterligare information:"

#: /public/include/chat.js
msgid "Chatban initiated"
msgstr "Chatt bannlysning påbörjad"

#: /public/include/chat.js
msgid "Error occurred while chatbanning"
msgstr "Ett fel uppstod under chatt bannlyssning"

#: /public/include/chat.js
msgid "Chatban"
msgstr "Chatt bannlysning"

#: /public/include/chat.js
msgid "Failed to delete"
msgstr "Misslyckades att ta bort"

#: /public/include/chat.js
msgid "ID: "
msgstr "ID: "

#: /public/include/chat.js
msgid "User: "
msgstr "Användare: "

#: /public/include/chat.js
msgid "Message: "
msgstr "Meddelande: "

#: /public/include/chat.js
msgid "Reason: "
msgstr "Anledning: "

#: /public/include/chat.js
msgid "Delete Message"
msgstr "Ta Bort Meddelande"

#: /public/include/chat.js
msgid "Purge"
msgstr "Rensa"

#: /public/include/chat.js
msgid "Selected Message"
msgstr "Valt Meddelande"

#: /public/include/chat.js
msgid "Purge Reason"
msgstr "Rensnings Anledning"

#: /public/include/chat.js
msgid "User purged"
msgstr "Användare rensad"

#: /public/include/chat.js
msgid "Error sending purge."
msgstr "Ett fel uppstod med genomförningen av rensandet."

#: /public/include/chat.js
msgid "Toggle Rename Request"
msgstr "Växla Omdöpnings Begäran"

#: /public/include/chat.js
msgid "Select one of the options below to set the current rename request state."
msgstr "Välj någon av alternativen under för att ställa in nuvarande omdöpnings begärande status."

#: /public/include/chat.js
msgid "Rename request updated"
msgstr "Namnbyte begäran updaterad"

#: /public/include/chat.js
msgid "An unknown error occurred. Please contact a developer"
msgstr "Ett okänt fel uppstod. Snälla kontakta en utvecklare"

#: /public/include/chat.js
msgid "New Name: "
msgstr "Nytt Namn: "

#: /public/include/chat.js
msgid "Enter the new name for the user below. Please note that if you\\'re trying to change the caps, you\\'ll have to rename to something else first."
msgstr "Skriv in det nya namnet för användaren nedan. Snälla notera att om du försöker byta stora bokstäver eller små bokstäver, så måste du byta namnet till något annat först."

#: /public/include/chat.js
msgid "User renamed"
msgstr "Användarsnamn bytt"

#: /public/include/chat.js
msgid "Force Rename"
msgstr "Tvång namnbytelse"

#: /public/include/chat.js
msgid "You cannot use chat while canvas banned."
msgstr "Du kan inte använda chatten medans du är kanvas bannlyst."

#: /public/include/lookup.js
msgid "Sending..."
msgstr "Skickar..."

#: /public/include/lookup.js
msgid "additional information:"
msgstr "ytterligare information:"

#: /public/include/lookup.js
msgid "Report Pixel"
msgstr "Reportera Pixel"

#: /public/include/lookup.js
msgid "This pixel is background (was not placed by a user)."
msgstr "Den här pixel är background (inte placerad av en användare)."

#: /public/include/lookup.js
msgid "Hide sensitive information"
msgstr "Göm sensitive information"

#: /public/include/lookup.js
msgid "Move Template Here"
msgstr "Flytta Template"

#: /public/include/lookup.js
msgid "An error occurred, either you aren't logged in or you may be attempting to look up users too fast. Please try again in 60 seconds"
msgstr "Ett fel uppstod, antingen är du inte inloggad eller så försöker du kolla upp användare för snabbt. Snälla försök igen om 60 sekunder"

#: /public/include/lookup.js
msgid "Coords"
msgstr "Koordinater"

#: /public/include/lookup.js
msgid "View Profile"
msgstr "Visa Profil"

#: /public/include/lookup.js
msgid "Origin"
msgstr "Ursprung"

#: /public/include/lookup.js
msgid "Part of a nuke"
msgstr "Del av mass-bannlyssning"

#: /public/include/lookup.js
msgid "Placed by a staff member using placement overrides"
msgstr "Placerad av pxls moderatorer genom placering överskridande"

#: /public/include/lookup.js
msgid "Time"
msgstr "Tid"

#: /public/include/lookup.js
msgid "just now"
msgstr "just nu"

#: /public/include/lookup.js
msgid "${hoursStr}:${minuteStr}:${secsStr} ago"
msgstr "${hoursStr}:${minuteStr}:${secsStr} sen"

#: /public/include/lookup.js
msgid "Discord"
msgstr "Discord"

#: /public/include/notifications.js
msgid "Posted by ${notification.who}"
msgstr "Utlagd av ${notification.who}"

#: /public/include/notifications.js
msgid "Expires ${expiry}"
msgstr "Går ut ${expiry}"

#: /public/include/template.js
msgid "There was an error getting the image"
msgstr "Det uppstod ett fel vid erhållandet av bilden"

#: /public/include/timer.js
msgid "Your next pixel will be available in ${delay} seconds!"
msgstr "Din nästa pixel kommer att vara tillgänglig inom ${delay} sekunder!"

#: /public/include/timer.js
msgid "Your next pixel has been available for ${alertDelay} seconds!"
msgstr "Din nästa pixel har varit tillgänglig för ${alertDelay} sekunder!"

#: /public/include/timer.js
msgid "Your next pixel is available!"
msgstr "Din nästa pixel är tillgänglig!"

#. theme name
#: /public/include/uiHelper.js
msgid "Dark"
msgstr "Mörk"

#. theme name
#: /public/include/uiHelper.js
msgid "Darker"
msgstr "Mörkare"

#. theme name
#: /public/include/uiHelper.js
msgid "Blue"
msgstr "Blå"

#. theme name
#: /public/include/uiHelper.js
msgid "Purple"
msgstr "Lila"

#. theme name
#: /public/include/uiHelper.js
msgid "Green"
msgstr "Grön"

#. theme name
#: /public/include/uiHelper.js
msgid "Matte"
msgstr "Matt"

#. theme name
#: /public/include/uiHelper.js
msgid "Terminal"
msgstr "Terminal"

#. theme name
#: /public/include/uiHelper.js
msgid "Red"
msgstr "Röd"

#: /public/include/uiHelper.js
msgid "A new ${type} report has been received."
msgstr "En ny ${type} har blivit mottagen."

#: /public/include/uiHelper.js
msgid "Cannot fetch local files. Use the file selector in template settings."
msgstr "Kan inte nå lokala filer. Använd fil väljaren i template inställningarna."

#: /public/include/uiHelper.js
msgid "Redirect Warning"
msgstr "Förflyttnings varning"

#: /public/include/uiHelper.js
msgid "Are you sure you want to redirect to the following URL?"
msgstr "Är du säker på att du vill följa länken?"

#: /public/include/uiHelper.js
msgid "Drag and dropped file must be a valid image."
msgstr "Indragen fil måste vara en giltig bild."

#: /public/include/uiHelper.js
msgid "Discord name updated successfully"
msgstr "Discord namn uppdatering lyckades"

#: /public/include/uiHelper.js
msgid "Couldn\\'t change discord name: "
msgstr "Kan inte ändra discord namn: "

#: /public/include/user.js
msgid "By logging in or registering, you agree to the <a href=\"{0}\" target=\"_blank\">terms of use</a> and <a href=\"{1}\" target=\"_blank\">privacy policy</a>."
msgstr "Genom att du loggar in eller registrerar dig, så godkänner du <a href=\"{0}\">användarvillkoren</a> och <a href=\"{1}\">integritetspolicyn</a>"

#: /public/include/user.js
msgid "Sign in with {0}"
msgstr "Logga in med {0}"

#: /public/include/user.js
msgid "New Accounts Disabled"
msgstr "Nytt Konto Avstängt"

#: /public/include/user.js
msgid "online"
msgstr "online"

#: /public/include/user.js
msgid "Sign Out"
msgstr "Logga ut"

#: /public/include/user.js
msgid "Are you sure you want to sign out?"
msgstr "Är du säker att du vill logga ut?"

#: /public/include/user.js
msgid "You are permanently banned."
msgstr "Du är permanent bannlyst."

#: /public/include/user.js
msgid "You are temporarily banned and will not be allowed to place until ${timestamp}"
msgstr "Du är temporärt bannlyst och du är inte tillåten att placera tills ${timestamp}"

#: /public/include/user.js
msgid "You can contact us using one of the links in the info menu."
msgstr "Du kan kontakta oss genom att använda en av länkarna i info menyn."

#: /public/include/user.js
msgid "If you think this was an error, please contact us using one of the links in the info tab."
msgstr "Om du tror att detta var ett misstag, snälla kontakta oss genom någon av länkarna i info panelen."

#: /public/include/user.js
msgid "Ban reason:"
msgstr "Bannlysnings Anledning:"

#: /public/include/user.js
msgid "An unknown error occurred. Please contact staff on discord"
msgstr "Ett okänt fel uppstod. Snälla kontakta moderatorerna på discord"

#: /public/include/user.js
msgid "Staff have required you to change your username, this usually means your name breaks one of our rules."
msgstr "Moderatorerna kräver att du ändrar ditt användarnamn, detta brukar betyda att ditt namn bryter mot någon av våra regler."

#: /public/include/user.js
msgid "If you disagree, please contact us on Discord (link in the info panel)."
msgstr "Om du inte håller med, snälla kontakta oss på Discord (länk finns i info panelen)."

#: /public/include/user.js
msgid "New Username:"
msgstr "Nytt Användarnamn:"

#: /public/include/user.js
msgid "Not now"
msgstr "Inte nu"

#: /public/include/user.js
msgid "Change"
msgstr "Ändra"

#: /public/include/user.js
msgid "You must change your username."
msgstr "Du måste ändra ditt användarnamn."

#: /public/include/user.js
msgid "Click here to continue."
msgstr "Klicka här för att fortsätta."

#: /public/pxls.js
msgid "Alert"
msgstr "Alert"

#~ msgid "You are not signed in.&nbsp;<a href=\"#\">Sign in with...</a>"
#~ msgstr "Du är inte inloggad. &nbsp;<a href=\"#\">Logga in med...</a>"<|MERGE_RESOLUTION|>--- conflicted
+++ resolved
@@ -1,15 +1,11 @@
 msgid ""
 msgstr ""
 "Project-Id-Version: Pxls\n"
-<<<<<<< HEAD
-"POT-Creation-Date: 2023-12-15T03:24:16.115Z\n"
-=======
 "POT-Creation-Date: 2023-12-07T03:58:47.363Z\n"
 "PO-Revision-Date: 2023-12-10 11:35+0000\n"
 "Last-Translator: Temriel <firedudd@gmail.com>\n"
 "Language-Team: Swedish <https://weblate.pxls.space/projects/pxls-space/"
 "pxls-web/sv/>\n"
->>>>>>> e9ac43f5
 "Language: sv\n"
 "Content-Type: text/plain; charset=UTF-8\n"
 "Plural-Forms: nplurals=2; plural=n != 1;\n"
@@ -1886,21 +1882,13 @@
 msgid "Ban (24h)"
 msgstr "Bannlyss (24h)"
 
-<<<<<<< HEAD
 #: /public/admin/admin.js
 #, fuzzy
-=======
-#: ../public/admin/admin.js
->>>>>>> e9ac43f5
 msgid "Permaban"
 msgstr "Permabannlys"
 
-<<<<<<< HEAD
 #: /public/admin/admin.js
 #, fuzzy
-=======
-#: ../public/admin/admin.js
->>>>>>> e9ac43f5
 msgid "Shadowban"
 msgstr "Shadowban"
 
@@ -1935,12 +1923,8 @@
 msgid "Ignore cooldown"
 msgstr "Ignorera väntetid"
 
-<<<<<<< HEAD
 #: /public/admin/admin.js
 #, fuzzy
-=======
-#: ../public/admin/admin.js
->>>>>>> e9ac43f5
 msgid "Place any color"
 msgstr "Placera valfri färg"
 
@@ -1948,21 +1932,13 @@
 msgid "Ignore placemap"
 msgstr "Ignorera placeringskarta"
 
-<<<<<<< HEAD
 #: /public/admin/admin.js
 #, fuzzy
-=======
-#: ../public/admin/admin.js
->>>>>>> e9ac43f5
 msgid "Ban user (24h)"
 msgstr "Bannlys användare (24h)"
 
-<<<<<<< HEAD
 #: /public/admin/admin.js
 #, fuzzy
-=======
-#: ../public/admin/admin.js
->>>>>>> e9ac43f5
 msgid "Unban user"
 msgstr "Ta bort bannlysning på användare"
 
@@ -2204,12 +2180,8 @@
 msgid "Purging all messages is disabled during snip mode"
 msgstr "Rensning av alla meddelanden är avaktiverat under -snip- läge"
 
-<<<<<<< HEAD
 #: /public/include/chat.js
 #, fuzzy
-=======
-#: ../public/include/chat.js
->>>>>>> e9ac43f5
 msgid "Silent (no purge message)"
 msgstr "Tyst (inget rensnings meddelande)"
 
